# -*- coding: utf-8 -*-
"""Model

Provides a class for consumption-saving models with methods for saving and loading
and interfacing with numba jitted functions and C++.
"""

import os
from copy import deepcopy
import pickle
from types import SimpleNamespace
from collections import namedtuple

import numpy as np

from .cpptools import link_to_cpp

# main
class ModelClass():
    
    def __init__(self,name=None,
            load=False,from_dict=None,
            setup_infrastruct=True,**kwargs):
        """ defines default attributes """

        if load: assert from_dict is None, 'dictionary should be be specified when loading'
        assert not hasattr(self,'cpp'), 'the model can not have .cpp method'

        # a. name
        if name is None: raise Exception('name must be specified')
        self.name = name

        # list of internal of attributes (used when saving)
        self.internal_attrs = [
            'savefolder','namespaces','not_floats','other_attrs',
            'cpp_filename','cpp_options','cpp_structsmap']

        # b. new or load
        if (not load) and (from_dict is None): # new
            
            # i. empty containers
            self.savefolder = 'saved' 
            self.namespaces = []
            self.not_floats = []
            self.other_attrs = []
            self.cpp = SimpleNamespace() # overwritten later
            self.cpp_filename = None
            self.cpp_options = {}
            self.cpp_structsmap = {}

            # ii. settings
            assert hasattr(self,'settings'), 'The model must have defined an .settings() method'
            self.settings()

            # default to none
            for attr in self.other_attrs:
                if not hasattr(self,attr): setattr(self,attr,None)

            self.par = SimpleNamespace()
            self.sol = SimpleNamespace()
            self.sim = SimpleNamespace()

            for ns in self.namespaces:
                setattr(self,ns,SimpleNamespace())

            self.namespaces = self.namespaces + ['par','sol','sim']

            # iii setup
            assert hasattr(self,'setup'), 'The model must have defined an .setup() method'
            self.setup()

            # iv. update
            self.update(kwargs)
            
            # vi. allocate
            assert hasattr(self,'allocate'), 'The model must have defined an .allocate() method'
            self.allocate()

        elif load: # load
            
            self.settings()
            self.load()
            self.update(kwargs)

        else:
            
            self.from_dict(from_dict)

        # c. infrastructure
        if setup_infrastruct:
            self.setup_infrastructure()
    
    def update(self,upd_dict):
        """ update """

        for nskey,values in upd_dict.items():
            assert nskey in self.namespaces, f'{nskey} is not a namespace'
            assert type(values) is dict, f'{nskey} must be dict'
            for key,value in values.items():
                assert hasattr(getattr(self,nskey),key), f'{key} is not in {nskey}' 
                setattr(getattr(self,nskey),key,value)        

    ####################
    ## infrastructure ##
    ####################

    def setup_infrastructure(self):
        """ setup infrastructure to call numba jit functions """
        
        # a. convert to dictionaries
        ns_dict = {}
        for ns in self.namespaces:
            ns_dict[ns] = getattr(self,ns).__dict__

        # b. type check
        def check(key,val):

            _scalar_or_ndarray = np.isscalar(val) or type(val) is np.ndarray
            assert _scalar_or_ndarray, f'{key} is not scalar or numpy array'
            
            _non_float = not np.isscalar(val) or type(val) is str or type(val) is np.float or type(val) is np.float64 or key in self.not_floats
            assert _non_float, f'{key} is {type(val)}, not float, but not on the list'

        for ns in self.namespaces:
            for key,val in ns_dict[ns].items():
                check(key,val)

        # c. namedtuple (definitions)
        self.ns_jit_def = {}
        for ns in self.namespaces:
            self.ns_jit_def[ns] = namedtuple(f'{ns.capitalize()}Class',[key for key in ns_dict[ns].keys()])

    def update_jit(self):
        """ update values and references in par_jit, sol_jit, sim_jit """

        self.ns_jit = {}
        for ns in self.namespaces:
            self.ns_jit[ns] = self.ns_jit_def[ns](**getattr(self,ns).__dict__)

    ####################
    ## save-copy-load ##
    ####################
    
    def all_attrs(self):
        """ return all attributes """

        return self.namespaces + self.other_attrs + self.internal_attrs

    def as_dict(self,drop=[]):
        """ return a dict version of the model """
        
        model_dict = {}
        for attr in self.all_attrs():
            if not attr in drop: model_dict[attr] = getattr(self,attr)

        return model_dict

    def from_dict(self,model_dict,do_copy=False):
        """ construct the model from a dict version of the model """

<<<<<<< HEAD
        self.namespaces = model_dict['namespaces']
        self.other_attrs = model_dict['other_attrs']
        for attr in self.all_attrs():
            if attr in model_dict:
                if do_copy:
                    setattr(self,attr,deepcopy(model_dict[attr]))
                else:
                    setattr(self,attr,model_dict[attr])
            else:
                setattr(self,attr,None)

    def save(self,drop=[]):
        """ save the model """

        # a. ensure path        
        if not os.path.exists(self.savefolder):
            os.makedirs(self.savefolder)
=======
        @nb.experimental.jitclass(self.parlist) # numba class with variables in parlist
        class ParClass():
            def __init__(self):
                pass

        @nb.experimental.jitclass(self.sollist) # numba jit class with variables in sollist
        class SolClass():
            def __init__(self):
                pass

        @nb.experimental.jitclass(self.simlist) # numba jit class with variables in simlist
        class SimClass():
            def __init__(self):
                pass
>>>>>>> d0a8e407

        # b. create model dict
        model_dict = self.as_dict(drop=drop)

        # b. save to disc
        with open(f'{self.savefolder}/{self.name}.p', 'wb') as f:
            pickle.dump(model_dict, f)

    def load(self):
        """ load the model """

        # a. load
        with open(f'{self.savefolder}/{self.name}.p', 'rb') as f:
            model_dict = pickle.load(f)

        self.cpp = SimpleNamespace()
        
        # b. construct
        self.from_dict(model_dict)

    def copy(self,name=None,**kwargs):
        """ copy the model """
        
        # a. name
        if name is None: name = f'{self.name}_copy'
        
        # b. model dict
        model_dict = self.as_dict()

        # c. initialize
        other = self.__class__(name=name)

        # d. fill
        other.from_dict(model_dict,do_copy=True)
        other.update(kwargs)
        other.ns_jit_def = self.ns_jit_def
        if not type(self.cpp) is SimpleNamespace:
            other.link_to_cpp(force_compile=False)

        return other

    ##########
    ## print #
    ##########

    def __str__(self):
        """ called when model is printed """ 
        
        def print_items(sn):
            """ print items in SimpleNamespace """

            description = ''
            nbytes = 0

            for key,val in sn.__dict__.items():

                if np.isscalar(val) and not type(val) is np.bool:
                    description += f' {key} = {val} [{type(val).__name__}]\n'
                elif type(val) is np.bool:
                    if val:
                        description += f' {key} = True\n'
                    else:
                        description += f' {key} = False\n'
                elif type(val) is np.ndarray:
                    description += f' {key} = ndarray with shape = {val.shape} [dtype: {val.dtype}]\n'            
                    nbytes += val.nbytes
                else:                
                    description += f' {key} = ?\n'

            description += f' memory, gb: {nbytes/(10**9):.1f}\n' 
            return description

        description = f'Modelclass: {self.__class__.__name__}\n'
        description += f'Name: {self.name}\n\n'

        description += 'namespaces: ' + str(self.namespaces) + '\n'
        description += 'other_attrs: ' + str(self.other_attrs) + '\n'
        description += 'savefolder: ' + str(self.savefolder) + '\n'
        description += 'not_floats: ' + str(self.not_floats) + '\n'

        for ns in self.namespaces:
            description += '\n'
            description += f'{ns}:\n'
            description += print_items(getattr(self,ns))

        return description 

    #######################
    ## interact with cpp ##
    #######################

    def link_to_cpp(self,force_compile=True,do_print=False):
        """ link to C++ file """

<<<<<<< HEAD
        # a. unpack
        filename = self.cpp_filename
        options = self.cpp_options
        
        def structname(ns):

            if ns in self.cpp_structsmap:
                return self.cpp_structsmap[ns]
            else:
                return f'{ns}_struct'
=======
        """

        # a. setup NLopt
        if not os.path.isfile(f'{os.getcwd()}/libnlopt-0.dll'):
            cpptools.setup_nlopt(vs_path=self.vs_path)
            
        # b. dictionary of cppfiles
        self.cppfiles = dict()

        # c. ctypes version of par and sol classes
        self.parcpp = cpptools.setup_struct(self.parlist,'par_struct','cppfuncs//par_struct.cpp')
        self.solcpp = cpptools.setup_struct(self.sollist,'sol_struct','cppfuncs//sol_struct.cpp')
        self.simcpp = cpptools.setup_struct(self.simlist,'sim_struct','cppfuncs//sim_struct.cpp')

    def link_cpp(self,filename,funcspecs,do_compile=True,do_print=False):
        """ link C++ library
        
        Args:

            filename (str): path to .dll file (no .dll extension!)
            funcspecs (list): list of function names and (optionally) arguments
            do_compile (bool): compile from .cpp to .dll
            do_print (bool): print if succesfull

        """

        use_openmp_with_vs = False

        # a. compile
        if do_compile:

            cpptools.compile('cppfuncs//' + filename,
                compiler=self.compiler,
                vs_path=self.vs_path,
                intel_path=self.intel_path, 
                intel_vs_version=self.intel_vs_version, 
                do_print=do_print)

        # b. function list
        funcs = []
        for funcspec in funcspecs:
            if type(funcspec) == str:
                funcs.append( (funcspec,[ct.POINTER(self.parcpp),ct.POINTER(self.solcpp),ct.POINTER(self.simcpp)]) )
            else:
                funcs.append(funcspec)
        
        if self.compiler == 'vs': 
            funcs.append(('setup_omp',[]))
            use_openmp_with_vs = True

        # c. link
        self.cppfiles[filename] = cpptools.link(filename,funcs,use_openmp_with_vs=use_openmp_with_vs,do_print=do_print)
>>>>>>> d0a8e407
                
        structsmap = {structname(ns):getattr(self,ns) for ns in self.namespaces}

        # b. link to C++
        self.cpp = link_to_cpp(filename,force_compile=force_compile,options=options,
            structsmap=structsmap,do_print=do_print)

    ############
    # clean-up #
    ############

    def __del__(self):

        if hasattr(self.cpp,'cppfile'): self.cpp.delink()            <|MERGE_RESOLUTION|>--- conflicted
+++ resolved
@@ -158,7 +158,6 @@
     def from_dict(self,model_dict,do_copy=False):
         """ construct the model from a dict version of the model """
 
-<<<<<<< HEAD
         self.namespaces = model_dict['namespaces']
         self.other_attrs = model_dict['other_attrs']
         for attr in self.all_attrs():
@@ -176,22 +175,6 @@
         # a. ensure path        
         if not os.path.exists(self.savefolder):
             os.makedirs(self.savefolder)
-=======
-        @nb.experimental.jitclass(self.parlist) # numba class with variables in parlist
-        class ParClass():
-            def __init__(self):
-                pass
-
-        @nb.experimental.jitclass(self.sollist) # numba jit class with variables in sollist
-        class SolClass():
-            def __init__(self):
-                pass
-
-        @nb.experimental.jitclass(self.simlist) # numba jit class with variables in simlist
-        class SimClass():
-            def __init__(self):
-                pass
->>>>>>> d0a8e407
 
         # b. create model dict
         model_dict = self.as_dict(drop=drop)
@@ -286,7 +269,6 @@
     def link_to_cpp(self,force_compile=True,do_print=False):
         """ link to C++ file """
 
-<<<<<<< HEAD
         # a. unpack
         filename = self.cpp_filename
         options = self.cpp_options
@@ -297,61 +279,7 @@
                 return self.cpp_structsmap[ns]
             else:
                 return f'{ns}_struct'
-=======
-        """
-
-        # a. setup NLopt
-        if not os.path.isfile(f'{os.getcwd()}/libnlopt-0.dll'):
-            cpptools.setup_nlopt(vs_path=self.vs_path)
-            
-        # b. dictionary of cppfiles
-        self.cppfiles = dict()
-
-        # c. ctypes version of par and sol classes
-        self.parcpp = cpptools.setup_struct(self.parlist,'par_struct','cppfuncs//par_struct.cpp')
-        self.solcpp = cpptools.setup_struct(self.sollist,'sol_struct','cppfuncs//sol_struct.cpp')
-        self.simcpp = cpptools.setup_struct(self.simlist,'sim_struct','cppfuncs//sim_struct.cpp')
-
-    def link_cpp(self,filename,funcspecs,do_compile=True,do_print=False):
-        """ link C++ library
-        
-        Args:
-
-            filename (str): path to .dll file (no .dll extension!)
-            funcspecs (list): list of function names and (optionally) arguments
-            do_compile (bool): compile from .cpp to .dll
-            do_print (bool): print if succesfull
-
-        """
-
-        use_openmp_with_vs = False
-
-        # a. compile
-        if do_compile:
-
-            cpptools.compile('cppfuncs//' + filename,
-                compiler=self.compiler,
-                vs_path=self.vs_path,
-                intel_path=self.intel_path, 
-                intel_vs_version=self.intel_vs_version, 
-                do_print=do_print)
-
-        # b. function list
-        funcs = []
-        for funcspec in funcspecs:
-            if type(funcspec) == str:
-                funcs.append( (funcspec,[ct.POINTER(self.parcpp),ct.POINTER(self.solcpp),ct.POINTER(self.simcpp)]) )
-            else:
-                funcs.append(funcspec)
-        
-        if self.compiler == 'vs': 
-            funcs.append(('setup_omp',[]))
-            use_openmp_with_vs = True
-
-        # c. link
-        self.cppfiles[filename] = cpptools.link(filename,funcs,use_openmp_with_vs=use_openmp_with_vs,do_print=do_print)
->>>>>>> d0a8e407
-                
+              
         structsmap = {structname(ns):getattr(self,ns) for ns in self.namespaces}
 
         # b. link to C++
