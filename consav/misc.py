# -*- coding: utf-8 -*-
""" misc

Misc. function.
"""

import time

def elapsed(t0,t1=None):
    """ time elapsed since t0 with in nice format

    Args:

        t0 (double): start time
        t1 (double,optional): end time (else now)

    Return:

        (str): elapsed time in nice format

    """ 

    if t1 is None:
        secs = time.time()-t0
    else:
        secs = t1-t0

    days = secs//(60*60*24)
    secs -= 60*60*24*days

    hours = secs//(60*60)
    secs -= 60*60*hours

    mins = secs//(60)
    secs -= 60*mins
   
    text = ''
    if days > 0: text += f'{days} days '
    if hours > 0: text += f'{hours} hours '
    if mins > 0: text += f'{mins} mins '

    if days > 0 or hours > 0:
        pass
    elif mins > 0:
        text += f'{secs:.0f} secs '
    else:
        text = f'{secs:.1f} secs '

<<<<<<< HEAD
    return text[:-1]
=======
    return text[:-1]
    
def nonlinspace(x_min, x_max, n, phi):
    """ like np.linspace. but with unequal spacing

    Args:

        x_min (double): maximum value
        x_max (double): minimum value
        n (int): number of points
        phi (double): phi = 1 -> eqaul spacing, phi up -> more points closer to minimum
    
    Returns:

        y (list): grid with unequal spacing

    """

    assert x_max > x_min
    assert n >= 2
    assert phi >= 1
 
    # 1. recursion
    y = np.empty(n)
 
    y[0] = x_min
    for i in range(1, n):
        y[i] = y[i-1] + (x_max-y[i-1]) / (n-i)**phi
    
    # 3. assert increaing
    assert np.all(np.diff(y) > 0)
 
    return y
 
def equilogspace(x_min,x_max,n):
    """ like np.linspace. but (close to)  equidistant in logs

    Args:

        x_min (double): maximum value
        x_max (double): minimum value
        n (int): number of points
    
    Returns:

        y (list): grid with unequal spacing

    """

    pivot = np.abs(x_min) + 0.25
    y = np.geomspace(x_min + pivot, x_max + pivot, n) - pivot
    y[0] = x_min  # make sure *exactly* equal to x_min
    return y

@njit
def nonlinspace_jit(x_min, x_max, n, phi):
    """ like nonlinspace, but can be used in numba """
        
    y = np.zeros(n)

    y[0] = x_min
    for i in range(1,n):
        y[i] = y[i-1] + (x_max-y[i-1]) / (n-i)**phi 
    
    return y

def gauss_hermite(n):
    """ gauss-hermite nodes

    Args:

        n (int): number of points

    Returns:

        x (numpy.ndarray): nodes of length n
        w (numpy.ndarray): weights of length n

    """

    # a. calculations
    i = np.arange(1,n)
    a = np.sqrt(i/2)
    CM = np.diag(a,1) + np.diag(a,-1)
    L,V = np.linalg.eig(CM)
    I = L.argsort()
    V = V[:,I].T

    # b. nodes and weights
    x = L[I]
    w = np.sqrt(math.pi)*V[:,0]**2

    return x,w

def normal_gauss_hermite(sigma, n=7, mu=None, exp=True):
    """ normal gauss-hermite nodes

    Args:

        sigma (double): standard deviation
        n (int): number of points
        mu (double,optinal): mean
        exp (bool,optinal): take exp and correct mean (if not specified)

    Returns:

        x (numpy.ndarray): nodes of length n
        w (numpy.ndarray): weights of length n

    """

    if sigma == 0.0 or n == 1:
        x = np.ones(n)
        if mu is not None:
            x += mu
        w = np.ones(n)
        return x,w

    # a. GaussHermite
    x,w = gauss_hermite(n)
    x *= np.sqrt(2)*sigma 

    # b. log-normality
    if exp:
        if mu is None:
            x = np.exp(x - 0.5*sigma**2)
        else:
            x = np.exp(x + mu)
    else:
        if mu is None:
            x = x 
        else:
            x = x + mu

    w /= np.sqrt(math.pi)

    return x,w

def create_shocks(sigma_psi,Npsi,sigma_xi,Nxi,pi=0,mu=None):
    """ log-normal gauss-hermite nodes for permanent transitory model

    Args:

        sigma_psi (double): standard deviation of permanent shock
        Npsi (int): number of points for permanent shock
        sigma_xi (double): standard deviation of transitory shock
        Nxi (int): number of points for transitory shock        
        pi (double): probability of low income shock
        mu (double): value of low income shock

    Returns:

        psi (numpy.ndarray): nodes for permanent shock of length Npsi*Nxi+1
        psi_w (numpy.ndarray): weights for permanent shock of length Npsi*Nxi+1
        xi (numpy.ndarray): nodes for transitory shock of length Npsi*Nxi+1
        xi_w (numpy.ndarray): weights for transitory shock of length Npsi*Nxi+1
        Nshocks (int): number of nodes = Npsi*Nxi+1

    """

    # a. gauss hermite
    psi, psi_w = normal_gauss_hermite(sigma_psi, Npsi)
    xi, xi_w = normal_gauss_hermite(sigma_xi, Nxi)

    # b. add low inncome shock
    if pi > 0:
         
        # a. weights
        xi_w *= (1.0-pi)
        xi_w = np.insert(xi_w,0,pi)

        # b. values
        xi = (xi-mu*pi)/(1.0-pi)
        xi = np.insert(xi,0,mu)
    
    # c. tensor product
    psi,xi = np.meshgrid(psi,xi,indexing='ij')
    psi_w,xi_w = np.meshgrid(psi_w,xi_w,indexing='ij')

    return psi.ravel(), psi_w.ravel(), xi.ravel(), xi_w.ravel(), psi.size

def tauchen(mu,rho,sigma,m=3,N=7,cutoff=np.nan):
    """ tauchen approximation of autoregressive process

    Args:

        mu (double): mean
        rho (double): AR(1) coefficient
        sigma (double): std. of shock
        m (int): scale factor for width of grid
        N (int): number of grid points
        cutoff (double): 

    Returns:

        x (numpy.ndarray): grid
        trans (numpy.ndarray): transition matrix
        ergodic (numpy.ndarray): ergodic distribution
        trans_cumsum (numpy.ndarray): transition matrix (cumsum)
        ergodic_cumsum (numpy.ndarray): ergodic distribution (cumsum)

    """
     
    # a. allocate
    x = np.zeros(N)
    trans = np.zeros((N,N))
     
    # b. discretize x
    std_x = np.sqrt(sigma**2/(1-rho**2))
  
    x[0]    = mu/(1-rho) - m*std_x
    x[N-1]  = mu/(1-rho) + m*std_x
  
    step    = (x[N-1]-x[0])/(N-1)
  
    for i in range(1,N-1):
        x[i] = x[i-1] + step
         
    # c. generate transition matrix
    for j in range(N):

        trans[j,0] = norm.cdf((x[0] - mu - rho*x[j] + step/2) / sigma)
        trans[j,N-1] = 1 - norm.cdf((x[N-1] - mu - rho*x[j] - step/2) / sigma)
        
        for k in range(1,N-1):
            trans[j,k] = norm.cdf((x[k] - mu - rho*x[j] + step/2) / sigma) - \
                         norm.cdf((x[k] - mu - rho*x[j] - step/2) / sigma)
                       
    # d. find the ergodic distribution
    ergodic = _find_ergodic(trans)

    # e. apply cutoff
    if not np.isnan(cutoff):  
        trans[trans < cutoff] = 0         

    # f. find cumsums
    trans_cumsum = np.array([np.cumsum(trans[i, :]) for i in range(N)])
    ergodic_cumsum = np.cumsum(ergodic)

    return x, trans, ergodic, trans_cumsum, ergodic_cumsum

def markov_rouwenhorst(rho,sigma,N=7):
    """Rouwenhorst method analog to markov_tauchen

    Args:

        rho (double): AR(1) coefficient
        sigma (double): std. of shock
        N (int): number of grid points

    Returns:

        y (numpy.ndarray): grid
        trans (numpy.ndarray): transition matrix
        ergodic (numpy.ndarray): ergodic distribution

    """

    # a. parametrize Rouwenhorst for n=2
    p = (1+rho)/2
    trans = np.array([[p,1-p],[1-p,p]])

    # b. implement recursion to build from n = 3 to n = N
    for n in range(3, N + 1):
        P1, P2, P3, P4 = (np.zeros((n, n)) for _ in range(4))
        P1[:-1, :-1] = p * trans
        P2[:-1, 1:] = (1 - p) * trans
        P3[1:, :-1] = (1 - p) * trans
        P4[1:, 1:] = p * trans
        trans = P1 + P2 + P3 + P4
        trans[1:-1] /= 2

    # c. invariant distribution
    ergodic = _find_ergodic(trans)

    # d. scaling
    s = np.linspace(-1, 1, N)
    mean = np.sum(ergodic*s)
    sigma_ = np.sqrt(np.sum(ergodic*(s-mean)**2))
    s *= (sigma / sigma_)

    y = np.exp(s) / np.sum(ergodic * np.exp(s))

    # e. find cumsums
    trans_cumsum = np.array([np.cumsum(trans[i, :]) for i in range(N)])
    ergodic_cumsum = np.cumsum(ergodic)

    return y, trans, ergodic, trans_cumsum, ergodic_cumsum

def _find_ergodic(trans,atol=1e-13,rtol=0):
    """ find ergodic distribution from transition matrix 
    
    Args:

        trans (numpy.ndarray): transition matrix
        atol (double): absolute tolerance
        rtol (double): relative tolerance
    
    Returns:

        (nump.ndarray): ergodic distribution

    """

    I = np.identity(len(trans))
    A = np.atleast_2d(np.transpose(trans)-I)
    _u, s, vh = svd(A)
    tol = max(atol, rtol * s[0])
    nnz = (s >= tol).sum()
    ns = vh[nnz:].conj().T

    return (ns/(sum(ns))).ravel()

@njit
def choice(r,p_cumsum):
    """ select from cumulated probilities 

    Args:

        r (double): uniform random number
        p_cumsum (numpy.ndarray): vector of cumulated probabilities, [x,y,z,...,1] where z > y > x > 0

    Returns:

        i (int): selection index

    """

    i = 0
    while r > p_cumsum[i] and i+1 < p_cumsum.size:
        i = i + 1

    return i
>>>>>>> d0a8e407
<|MERGE_RESOLUTION|>--- conflicted
+++ resolved
@@ -46,340 +46,4 @@
     else:
         text = f'{secs:.1f} secs '
 
-<<<<<<< HEAD
-    return text[:-1]
-=======
-    return text[:-1]
-    
-def nonlinspace(x_min, x_max, n, phi):
-    """ like np.linspace. but with unequal spacing
-
-    Args:
-
-        x_min (double): maximum value
-        x_max (double): minimum value
-        n (int): number of points
-        phi (double): phi = 1 -> eqaul spacing, phi up -> more points closer to minimum
-    
-    Returns:
-
-        y (list): grid with unequal spacing
-
-    """
-
-    assert x_max > x_min
-    assert n >= 2
-    assert phi >= 1
- 
-    # 1. recursion
-    y = np.empty(n)
- 
-    y[0] = x_min
-    for i in range(1, n):
-        y[i] = y[i-1] + (x_max-y[i-1]) / (n-i)**phi
-    
-    # 3. assert increaing
-    assert np.all(np.diff(y) > 0)
- 
-    return y
- 
-def equilogspace(x_min,x_max,n):
-    """ like np.linspace. but (close to)  equidistant in logs
-
-    Args:
-
-        x_min (double): maximum value
-        x_max (double): minimum value
-        n (int): number of points
-    
-    Returns:
-
-        y (list): grid with unequal spacing
-
-    """
-
-    pivot = np.abs(x_min) + 0.25
-    y = np.geomspace(x_min + pivot, x_max + pivot, n) - pivot
-    y[0] = x_min  # make sure *exactly* equal to x_min
-    return y
-
-@njit
-def nonlinspace_jit(x_min, x_max, n, phi):
-    """ like nonlinspace, but can be used in numba """
-        
-    y = np.zeros(n)
-
-    y[0] = x_min
-    for i in range(1,n):
-        y[i] = y[i-1] + (x_max-y[i-1]) / (n-i)**phi 
-    
-    return y
-
-def gauss_hermite(n):
-    """ gauss-hermite nodes
-
-    Args:
-
-        n (int): number of points
-
-    Returns:
-
-        x (numpy.ndarray): nodes of length n
-        w (numpy.ndarray): weights of length n
-
-    """
-
-    # a. calculations
-    i = np.arange(1,n)
-    a = np.sqrt(i/2)
-    CM = np.diag(a,1) + np.diag(a,-1)
-    L,V = np.linalg.eig(CM)
-    I = L.argsort()
-    V = V[:,I].T
-
-    # b. nodes and weights
-    x = L[I]
-    w = np.sqrt(math.pi)*V[:,0]**2
-
-    return x,w
-
-def normal_gauss_hermite(sigma, n=7, mu=None, exp=True):
-    """ normal gauss-hermite nodes
-
-    Args:
-
-        sigma (double): standard deviation
-        n (int): number of points
-        mu (double,optinal): mean
-        exp (bool,optinal): take exp and correct mean (if not specified)
-
-    Returns:
-
-        x (numpy.ndarray): nodes of length n
-        w (numpy.ndarray): weights of length n
-
-    """
-
-    if sigma == 0.0 or n == 1:
-        x = np.ones(n)
-        if mu is not None:
-            x += mu
-        w = np.ones(n)
-        return x,w
-
-    # a. GaussHermite
-    x,w = gauss_hermite(n)
-    x *= np.sqrt(2)*sigma 
-
-    # b. log-normality
-    if exp:
-        if mu is None:
-            x = np.exp(x - 0.5*sigma**2)
-        else:
-            x = np.exp(x + mu)
-    else:
-        if mu is None:
-            x = x 
-        else:
-            x = x + mu
-
-    w /= np.sqrt(math.pi)
-
-    return x,w
-
-def create_shocks(sigma_psi,Npsi,sigma_xi,Nxi,pi=0,mu=None):
-    """ log-normal gauss-hermite nodes for permanent transitory model
-
-    Args:
-
-        sigma_psi (double): standard deviation of permanent shock
-        Npsi (int): number of points for permanent shock
-        sigma_xi (double): standard deviation of transitory shock
-        Nxi (int): number of points for transitory shock        
-        pi (double): probability of low income shock
-        mu (double): value of low income shock
-
-    Returns:
-
-        psi (numpy.ndarray): nodes for permanent shock of length Npsi*Nxi+1
-        psi_w (numpy.ndarray): weights for permanent shock of length Npsi*Nxi+1
-        xi (numpy.ndarray): nodes for transitory shock of length Npsi*Nxi+1
-        xi_w (numpy.ndarray): weights for transitory shock of length Npsi*Nxi+1
-        Nshocks (int): number of nodes = Npsi*Nxi+1
-
-    """
-
-    # a. gauss hermite
-    psi, psi_w = normal_gauss_hermite(sigma_psi, Npsi)
-    xi, xi_w = normal_gauss_hermite(sigma_xi, Nxi)
-
-    # b. add low inncome shock
-    if pi > 0:
-         
-        # a. weights
-        xi_w *= (1.0-pi)
-        xi_w = np.insert(xi_w,0,pi)
-
-        # b. values
-        xi = (xi-mu*pi)/(1.0-pi)
-        xi = np.insert(xi,0,mu)
-    
-    # c. tensor product
-    psi,xi = np.meshgrid(psi,xi,indexing='ij')
-    psi_w,xi_w = np.meshgrid(psi_w,xi_w,indexing='ij')
-
-    return psi.ravel(), psi_w.ravel(), xi.ravel(), xi_w.ravel(), psi.size
-
-def tauchen(mu,rho,sigma,m=3,N=7,cutoff=np.nan):
-    """ tauchen approximation of autoregressive process
-
-    Args:
-
-        mu (double): mean
-        rho (double): AR(1) coefficient
-        sigma (double): std. of shock
-        m (int): scale factor for width of grid
-        N (int): number of grid points
-        cutoff (double): 
-
-    Returns:
-
-        x (numpy.ndarray): grid
-        trans (numpy.ndarray): transition matrix
-        ergodic (numpy.ndarray): ergodic distribution
-        trans_cumsum (numpy.ndarray): transition matrix (cumsum)
-        ergodic_cumsum (numpy.ndarray): ergodic distribution (cumsum)
-
-    """
-     
-    # a. allocate
-    x = np.zeros(N)
-    trans = np.zeros((N,N))
-     
-    # b. discretize x
-    std_x = np.sqrt(sigma**2/(1-rho**2))
-  
-    x[0]    = mu/(1-rho) - m*std_x
-    x[N-1]  = mu/(1-rho) + m*std_x
-  
-    step    = (x[N-1]-x[0])/(N-1)
-  
-    for i in range(1,N-1):
-        x[i] = x[i-1] + step
-         
-    # c. generate transition matrix
-    for j in range(N):
-
-        trans[j,0] = norm.cdf((x[0] - mu - rho*x[j] + step/2) / sigma)
-        trans[j,N-1] = 1 - norm.cdf((x[N-1] - mu - rho*x[j] - step/2) / sigma)
-        
-        for k in range(1,N-1):
-            trans[j,k] = norm.cdf((x[k] - mu - rho*x[j] + step/2) / sigma) - \
-                         norm.cdf((x[k] - mu - rho*x[j] - step/2) / sigma)
-                       
-    # d. find the ergodic distribution
-    ergodic = _find_ergodic(trans)
-
-    # e. apply cutoff
-    if not np.isnan(cutoff):  
-        trans[trans < cutoff] = 0         
-
-    # f. find cumsums
-    trans_cumsum = np.array([np.cumsum(trans[i, :]) for i in range(N)])
-    ergodic_cumsum = np.cumsum(ergodic)
-
-    return x, trans, ergodic, trans_cumsum, ergodic_cumsum
-
-def markov_rouwenhorst(rho,sigma,N=7):
-    """Rouwenhorst method analog to markov_tauchen
-
-    Args:
-
-        rho (double): AR(1) coefficient
-        sigma (double): std. of shock
-        N (int): number of grid points
-
-    Returns:
-
-        y (numpy.ndarray): grid
-        trans (numpy.ndarray): transition matrix
-        ergodic (numpy.ndarray): ergodic distribution
-
-    """
-
-    # a. parametrize Rouwenhorst for n=2
-    p = (1+rho)/2
-    trans = np.array([[p,1-p],[1-p,p]])
-
-    # b. implement recursion to build from n = 3 to n = N
-    for n in range(3, N + 1):
-        P1, P2, P3, P4 = (np.zeros((n, n)) for _ in range(4))
-        P1[:-1, :-1] = p * trans
-        P2[:-1, 1:] = (1 - p) * trans
-        P3[1:, :-1] = (1 - p) * trans
-        P4[1:, 1:] = p * trans
-        trans = P1 + P2 + P3 + P4
-        trans[1:-1] /= 2
-
-    # c. invariant distribution
-    ergodic = _find_ergodic(trans)
-
-    # d. scaling
-    s = np.linspace(-1, 1, N)
-    mean = np.sum(ergodic*s)
-    sigma_ = np.sqrt(np.sum(ergodic*(s-mean)**2))
-    s *= (sigma / sigma_)
-
-    y = np.exp(s) / np.sum(ergodic * np.exp(s))
-
-    # e. find cumsums
-    trans_cumsum = np.array([np.cumsum(trans[i, :]) for i in range(N)])
-    ergodic_cumsum = np.cumsum(ergodic)
-
-    return y, trans, ergodic, trans_cumsum, ergodic_cumsum
-
-def _find_ergodic(trans,atol=1e-13,rtol=0):
-    """ find ergodic distribution from transition matrix 
-    
-    Args:
-
-        trans (numpy.ndarray): transition matrix
-        atol (double): absolute tolerance
-        rtol (double): relative tolerance
-    
-    Returns:
-
-        (nump.ndarray): ergodic distribution
-
-    """
-
-    I = np.identity(len(trans))
-    A = np.atleast_2d(np.transpose(trans)-I)
-    _u, s, vh = svd(A)
-    tol = max(atol, rtol * s[0])
-    nnz = (s >= tol).sum()
-    ns = vh[nnz:].conj().T
-
-    return (ns/(sum(ns))).ravel()
-
-@njit
-def choice(r,p_cumsum):
-    """ select from cumulated probilities 
-
-    Args:
-
-        r (double): uniform random number
-        p_cumsum (numpy.ndarray): vector of cumulated probabilities, [x,y,z,...,1] where z > y > x > 0
-
-    Returns:
-
-        i (int): selection index
-
-    """
-
-    i = 0
-    while r > p_cumsum[i] and i+1 < p_cumsum.size:
-        i = i + 1
-
-    return i
->>>>>>> d0a8e407
+    return text[:-1]